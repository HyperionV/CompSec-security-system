--- conflicted
+++ resolved
@@ -6,19 +6,14 @@
 
 import sys
 import os
-<<<<<<< HEAD
-=======
 import getpass
 from typing import Optional, Dict
 import threading
 import time
->>>>>>> b230ea02
 
 # Add modules directory to path
 sys.path.insert(0, os.path.dirname(os.path.abspath(__file__)))
 
-<<<<<<< HEAD
-=======
 from modules.database import db
 from modules.logger import security_logger
 from modules.auth import auth_manager
@@ -1744,26 +1739,47 @@
         print(f"❌ Recovery error: {str(e)}")
         input("\nPress Enter to continue...")
 
->>>>>>> b230ea02
 def main():
-    """Main entry point for Security Application - launches GUI"""
-    try:
-        print("=" * 60)
-        print("    SECURITY APPLICATION - CRYPTOGRAPHIC SYSTEM")
-        print("=" * 60)
-        print("Starting PyQt5 GUI Application...")
-        print("=" * 60)
-        
-        # Import and run the GUI application
-        from gui.app import run_gui
-        
-        exit_code = run_gui()
-        sys.exit(exit_code)
-        
-    except ImportError as e:
-        print(f"❌ Failed to import GUI components: {e}")
-        print("Please ensure PyQt5 is installed: pip install PyQt5")
-        sys.exit(1)
+    """Main application function"""
+    try:
+        if not initialize_application():
+            print("Application initialization failed. Exiting.")
+            sys.exit(1)
+        
+        show_welcome()
+        
+        # Main application loop
+        while True:
+            if not user_session.is_fully_authenticated():
+                # Show public menu
+                show_main_menu()
+                choice = input("Choose an option (1-4): ").strip()
+                
+                if choice == "1":
+                    handle_user_registration()
+                elif choice == "2":
+                    handle_user_login()
+                elif choice == "3":
+                    handle_account_recovery()
+                elif choice == "4":
+                    print("\n👋 Thank you for using Security Application!")
+                    security_logger.log_activity(action='app_shutdown', status='success', details='Normal exit')
+                    break
+                else:
+                    print("❌ Invalid choice. Please try again.")
+                    input("Press Enter to continue...")
+            
+            else:
+                # Show authenticated menu
+                handle_authenticated_user(user_session.user_info['email'])
+        
+    except KeyboardInterrupt:
+        print("\n\nApplication interrupted by user")
+        if user_session.is_authenticated:
+            security_logger.log_activity(action='app_interrupt', status='success', 
+                                       details=f"User {user_session.user_info['email']} interrupted")
+        else:
+            security_logger.log_activity(action='app_interrupt', status='success', details='User interrupt')
     except Exception as e:
         print(f"❌ GUI Application error: {e}")
         sys.exit(1)
